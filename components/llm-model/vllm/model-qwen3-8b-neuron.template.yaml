--- conflicted
+++ resolved
@@ -18,19 +18,15 @@
           type: RuntimeDefault
       automountServiceAccountToken: false
       nodeSelector:
-<<<<<<< HEAD
         {{{KARPENTER_PREFIX}}}/instance-family: inf2
         # node.kubernetes.io/instance-type: inf2.8xlarge 
         # karpenter.sh/capacity-type: on-demand
-=======
-        eks.amazonaws.com/instance-family: inf2
         {{#if compile}}
         node.kubernetes.io/instance-type: inf2.8xlarge
         karpenter.sh/capacity-type: on-demand
         {{else}}
         node.kubernetes.io/instance-type: inf2.xlarge
         {{/if}}
->>>>>>> 0978c245
       containers:
         - name: vllm
           image: public.ecr.aws/t0h7h1e6/vllm-neuron:qwen3-8b
