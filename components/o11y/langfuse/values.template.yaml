global:
  security:
    # -- Allow insecure images to use our ECR images.
    allowInsecureImages: true

langfuse:
  salt:
    value: salt
  nextauth:
    secret:
      value: secret
  encryptionKey:
    value: 7188cd4d31f5b0470ed96fa34615a3e779f3a71d1d0f68fc5c166b1c6e515c59 # Dummy key
  ingress:
    enabled: true
    annotations:
      alb.ingress.kubernetes.io/target-type: ip
      {{#if DOMAIN}}
      alb.ingress.kubernetes.io/listen-ports: '[{"HTTPS":443}]'
      {{/if}}
    hosts:
      - paths:
          - path: /
            pathType: Prefix
        {{#if DOMAIN}}
        host: langfuse.{{{DOMAIN}}}
        {{/if}}

  additionalEnv:
    - name: LANGFUSE_INIT_ORG_ID
      value: my-org
    - name: LANGFUSE_INIT_PROJECT_ID
      value: my-project
    - name: LANGFUSE_INIT_PROJECT_PUBLIC_KEY
      value: {{{LANGFUSE_PUBLIC_KEY}}}
    - name: LANGFUSE_INIT_PROJECT_SECRET_KEY
      value: {{{LANGFUSE_SECRET_KEY}}}
    - name: LANGFUSE_INIT_USER_EMAIL
      value: {{{LANGFUSE_USERNAME}}}
    - name: LANGFUSE_INIT_USER_PASSWORD
      value: {{{LANGFUSE_PASSWORD}}}
  resources:
    requests:
      cpu: 1 
      memory: 2Gi
    limits:
      memory: 2Gi

postgresql:
  image:
    registry: public.ecr.aws
    repository: agentic-ai-platforms-on-k8s/postgresql
    tag: 17.5.0-debian-12-r8
    pullPolicy: IfNotPresent
  auth:
    username: admin
    password: password123
  primary:
    resources: 
      requests:
        cpu: 125m
        memory: 256Mi
      limits:
        memory: 256Mi

clickhouse:
  image:
    registry: public.ecr.aws
    repository: agentic-ai-platforms-on-k8s/clickhouse
    tag: 25.2.1-debian-12-r0
    pullPolicy: IfNotPresent
  auth:
    password: password123
  replicaCount: 1
  resources:
    requests:
      cpu: 1    
      memory: 3Gi
      ephemeral-storage: 50Mi
    limits:
      memory: 3Gi
      ephemeral-storage: 2Gi
  zookeeper:
    image:
      registry: public.ecr.aws
      repository: agentic-ai-platforms-on-k8s/zookeeper
      tag: 3.9.3-debian-12-r8
      pullPolicy: IfNotPresent
    replicaCount: 1
    resources: 
      requests:
        cpu: 250m    
        memory: 384Mi
        ephemeral-storage: 50Mi
      limits:
        memory: 384Mi
        ephemeral-storage: 2Gi 

redis:
  image:
    registry: public.ecr.aws
    repository: agentic-ai-platforms-on-k8s/valkey
    tag: 8.0.2-debian-12-r2
    pullPolicy: IfNotPresent
  auth:
    password: password123
  primary:
    resources: 
      requests:
        cpu: 125m
        memory: 256Mi
      limits:
        memory: 256Mi

s3:
<<<<<<< HEAD
  deploy: false

  bucket: "{{LANGFUSE_BUCKET_NAME}}"
  region: "{{AWS_REGION}}"
  endpoint: "" 
  forcePathStyle: false

  eventUpload:
    bucket: "{{LANGFUSE_BUCKET_NAME}}"
    prefix: "events/"
    region: "{{AWS_REGION}}"

  batchExport:
    enabled: true
    bucket: "{{LANGFUSE_BUCKET_NAME}}"
    prefix: "batch-exports/"
    region: "{{AWS_REGION}}"

  mediaUpload:
    enabled: true
    bucket: "{{LANGFUSE_BUCKET_NAME}}"
    prefix: "media/"
    region: "{{AWS_REGION}}"
=======
  image:
    registry: public.ecr.aws
    repository: agentic-ai-platforms-on-k8s/minio
    tag: 2024.12.18-debian-12-r1
    pullPolicy: IfNotPresent
  auth:
    rootPassword: password123
  resources:
    requests:
      cpu: 250m    
      memory: 256Mi
      ephemeral-storage: 50Mi
    limits:
      memory: 256Mi
      ephemeral-storage: 2Gi
>>>>>>> c16bd182
<|MERGE_RESOLUTION|>--- conflicted
+++ resolved
@@ -113,7 +113,6 @@
         memory: 256Mi
 
 s3:
-<<<<<<< HEAD
   deploy: false
 
   bucket: "{{LANGFUSE_BUCKET_NAME}}"
@@ -136,21 +135,4 @@
     enabled: true
     bucket: "{{LANGFUSE_BUCKET_NAME}}"
     prefix: "media/"
-    region: "{{AWS_REGION}}"
-=======
-  image:
-    registry: public.ecr.aws
-    repository: agentic-ai-platforms-on-k8s/minio
-    tag: 2024.12.18-debian-12-r1
-    pullPolicy: IfNotPresent
-  auth:
-    rootPassword: password123
-  resources:
-    requests:
-      cpu: 250m    
-      memory: 256Mi
-      ephemeral-storage: 50Mi
-    limits:
-      memory: 256Mi
-      ephemeral-storage: 2Gi
->>>>>>> c16bd182
+    region: "{{AWS_REGION}}"