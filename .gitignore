# Terraform
.terraform/
*.tfstate
*.tfstate.*
*.tfvars
*.tfvars.json

# Node.js
node_modules/

# Python
__pycache__/

# Project
.kiro/
.backup/
.temp/
.kubeconfig
.env.local
config.local.json
*.rendered.yaml
test*.py
test*.mjs
<<<<<<< HEAD
terraform/eks.tf
=======
.DS_Store
>>>>>>> 0978c245
<|MERGE_RESOLUTION|>--- conflicted
+++ resolved
@@ -12,6 +12,7 @@
 __pycache__/
 
 # Project
+.DS_Store
 .kiro/
 .backup/
 .temp/
@@ -21,8 +22,4 @@
 *.rendered.yaml
 test*.py
 test*.mjs
-<<<<<<< HEAD
-terraform/eks.tf
-=======
-.DS_Store
->>>>>>> 0978c245
+terraform/eks.tf